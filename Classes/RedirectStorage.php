--- conflicted
+++ resolved
@@ -231,9 +231,6 @@
             $endDateTime->setTimezone(new \DateTimeZone(date_default_timezone_get()));
         }
 
-<<<<<<< HEAD
-        $redirect = new Redirect($sourceUriPath, $targetUriPath, $statusCode, $host, $creator, $comment, $type, $startDateTime, $endDateTime);
-=======
         $redirect = new Redirect(
             $sourceUriPath,
             $targetUriPath,
@@ -243,9 +240,8 @@
             $comment,
             $type,
             $startDateTime,
-            $endDateTime
+            $endDateTime,
         );
->>>>>>> 8dfa9b45
         $updatedRedirects = $this->updateDependingRedirects($redirect);
         $this->persistenceManager->persistAll();
         $this->redirectRepository->add($redirect);
@@ -268,15 +264,11 @@
         $updatedRedirects = [];
 
         /** @var $existingRedirectForSourceUriPath Redirect */
-<<<<<<< HEAD
-        $existingRedirectForSourceUriPath = $this->redirectRepository->findOneBySourceUriPathAndHost($newRedirect->getSourceUriPath(), $newRedirect->getHost(), false);
-=======
         $existingRedirectForSourceUriPath = $this->redirectRepository->findOneBySourceUriPathAndHost(
             $newRedirect->getSourceUriPath(),
             $newRedirect->getHost(),
-            false
+            false,
         );
->>>>>>> 8dfa9b45
         if ($existingRedirectForSourceUriPath !== null) {
             $this->removeAndLog(
                 $existingRedirectForSourceUriPath,
@@ -286,15 +278,11 @@
         }
 
         /** @var $existingRedirectForTargetUriPath Redirect */
-<<<<<<< HEAD
-        $existingRedirectForTargetUriPath = $this->redirectRepository->findOneBySourceUriPathAndHost($newRedirect->getTargetUriPath(), $newRedirect->getHost(), false);
-=======
         $existingRedirectForTargetUriPath = $this->redirectRepository->findOneBySourceUriPathAndHost(
             $newRedirect->getTargetUriPath(),
             $newRedirect->getHost(),
-            false
+            false,
         );
->>>>>>> 8dfa9b45
         if ($existingRedirectForTargetUriPath !== null) {
             $this->removeAndLog(
                 $existingRedirectForTargetUriPath,
@@ -306,14 +294,10 @@
         $absoluteUriPattern = '/^https?:\/\//i';
         $newTargetIsAbsolute = preg_match($absoluteUriPattern, $newRedirect->getTargetUriPath()) === 1;
 
-<<<<<<< HEAD
-        $obsoleteRedirectInstances = $this->redirectRepository->findByTargetUriPathAndHost($newRedirect->getSourceUriPath(), $newRedirect->getHost());
-=======
         $obsoleteRedirectInstances = $this->redirectRepository->findByTargetUriPathAndHost(
             $newRedirect->getSourceUriPath(),
             $newRedirect->getHost()
         );
->>>>>>> 8dfa9b45
         /** @var $obsoleteRedirect Redirect */
         foreach ($obsoleteRedirectInstances as $obsoleteRedirect) {
             // Remove duplicates of the newly added redirect
